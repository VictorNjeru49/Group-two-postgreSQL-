<<<<<<< HEAD
import env from "./env";
import { Pool, PoolConfig, QueryResult } from "pg";
import {
  usersTable,
  productsTable,
  orderTable,
  orderItemsTable,
} from "./schema";
=======
import env from './env';
import { Pool, PoolConfig, QueryResult } from 'pg';
import { usersTable, productsTable, categoriesTable ,brandsTable , ordersTable, orderItemsTable, cartItemsTable, paymentsTable} from './schema'; 
>>>>>>> 1d316ee7

class Database {
  private pool: Pool;

  constructor() {
    const poolConfig: PoolConfig = {
      host: env.database.host,
      port: env.database.port,
      user: env.database.user,
      password: env.database.password,
      database: env.database.database,
      max: 20,
      idleTimeoutMillis: 50000,
      connectionTimeoutMillis: 5000,
    };

    this.pool = new Pool(poolConfig);

    this.pool.on("connect", () => {
      console.log("Connected to Database: PostgreSQL");
    });

    this.pool.on("error", (error: Error) => {
      console.error("Unexpected error on idle client", error);
      process.exit(-1);
    });
  }

  async executeQuery(text: string, params: any[] = []): Promise<QueryResult> {
    const client = await this.pool.connect();

    try {
      const start = Date.now();
      const result = await client.query(text, params);
      const duration = Date.now() - start;

      console.log(`Executed query: ${text} - Duration: ${duration} ms`);

      return result;
    } catch (error: any) {
      console.error(`Database query error: ${error.message}`);
      throw new Error(`Database query failed: ${error.message}`);
    } finally {
      client.release();
    }
  }

  async initializeTables(): Promise<void> {
    try {
      await this.executeQuery(usersTable);
      console.log("Users Table initialized or already exists");

      await this.executeQuery(productsTable);
      console.log("Products Table initialized or already exists");

      console.log("Database schema initialized successfully");

<<<<<<< HEAD
      await this.executeQuery(orderTable);
      console.log("Orders table created or already exists");
=======
            return result;
        } catch (error: any) {
            console.error(`Database query error: ${error.message}`);
            throw new Error(`Database query failed: ${error.message}`);
        } finally {
            client.release();
        }
    }

    async initializeTables(): Promise<void> {
        try {
            await this.executeQuery(usersTable);
            console.log('Users Table initialized or already exists');

            await this.executeQuery(productsTable);
            console.log('Products Table initialized or already exists');

            await this.executeQuery(categoriesTable);
            console.log('Products Table initialized or already exists');

            await this.executeQuery(brandsTable);
            console.log('Products Table initialized or already exists');

            await this.executeQuery(ordersTable);
            console.log('Products Table initialized or already exists');

            await this.executeQuery(orderItemsTable);
            console.log('Products Table initialized or already exists');

            await this.executeQuery(cartItemsTable);
            console.log('Products Table initialized or already exists');

            await this.executeQuery(paymentsTable);
            console.log('Products Table initialized or already exists');

            await db.executeQuery(`ALTER TABLE users ALTER COLUMN phone TYPE BIGINT`);

            console.log('Database schema initialized successfully');
        } catch (error: any) {
            console.error(`Error initializing Database: ${error.message}`);
            throw error
        }
    }

    
    async create<T extends object>(tableName: string, entity: T): Promise<number> {
        const keys = Object.keys(entity).join(', ');
        const values = Object.values(entity).map((_, index) => `$${index + 1}`).join(', ');

        const query = `INSERT INTO ${tableName} (${keys}) VALUES (${values}) RETURNING id`;
        const result = await this.executeQuery(query, Object.values(entity));
        return result.rows[0].id;
    }


    async readAll<T>(tableName: string): Promise<T[]> {
        const result = await this.executeQuery(`SELECT * FROM ${tableName}`);
        return result.rows as T[];
    }
>>>>>>> 1d316ee7

      await this.executeQuery(orderItemsTable);
      console.log("Order_items table created or already exists");
    } catch (error: any) {
      console.error(`Error initializing Database: ${error.message}`);
      throw error;
    }
  }

  async create<T extends object>(
    tableName: string,
    entity: T
  ): Promise<number> {
    const keys = Object.keys(entity).join(", ");
    const values = Object.values(entity)
      .map((_, index) => `$${index + 1}`)
      .join(", ");

    const query = `INSERT INTO ${tableName} (${keys}) VALUES (${values}) RETURNING id`;
    const result = await this.executeQuery(query, Object.values(entity));
    return result.rows[0].id;
  }

  async readAll<T>(tableName: string): Promise<T[]> {
    const result = await this.executeQuery(`SELECT * FROM ${tableName}`);
    return result.rows as T[];
  }

  async readById<T>(tableName: string, id: number): Promise<T | null> {
    const result = await this.executeQuery(
      `SELECT * FROM ${tableName} WHERE id = $1`,
      [id]
    );
    return result.rows[0] || null;
  }

  async update<T>(
    tableName: string,
    id: number,
    entity: Partial<T>
  ): Promise<void> {
    const updates = Object.keys(entity)
      .map((key, index) => `${key} = $${index + 1}`)
      .join(", ");
    const query = `UPDATE ${tableName} SET ${updates} WHERE id = $${
      Object.keys(entity).length + 1
    }`;
    await this.executeQuery(query, [...Object.values(entity), id]);
  }

  async delete(tableName: string, id: number): Promise<void> {
    await this.executeQuery(`DELETE FROM ${tableName} WHERE id = $1`, [id]);
  }

  getPool(): Pool {
    return this.pool;
  }
}

const db = new Database();

export const executeQuery = (text: string, params: any[] = []) =>
  db.executeQuery(text, params);
export const initializeTables = () => db.initializeTables();
export const createEntity = <T extends object>(tableName: string, entity: T) =>
  db.create(tableName, entity);
export const readAllEntities = <T>(tableName: string) =>
  db.readAll<T>(tableName);
export const readEntityById = <T>(tableName: string, id: number) =>
  db.readById<T>(tableName, id);
export const updateEntity = <T>(
  tableName: string,
  id: number,
  entity: Partial<T>
) => db.update(tableName, id, entity);
export const deleteEntity = (tableName: string, id: number) =>
  db.delete(tableName, id);

export default db;
<|MERGE_RESOLUTION|>--- conflicted
+++ resolved
@@ -1,17 +1,7 @@
-<<<<<<< HEAD
-import env from "./env";
-import { Pool, PoolConfig, QueryResult } from "pg";
-import {
-  usersTable,
-  productsTable,
-  orderTable,
-  orderItemsTable,
-} from "./schema";
-=======
+
 import env from './env';
 import { Pool, PoolConfig, QueryResult } from 'pg';
 import { usersTable, productsTable, categoriesTable ,brandsTable , ordersTable, orderItemsTable, cartItemsTable, paymentsTable} from './schema'; 
->>>>>>> 1d316ee7
 
 class Database {
   private pool: Pool;
@@ -59,28 +49,7 @@
     }
   }
 
-  async initializeTables(): Promise<void> {
-    try {
-      await this.executeQuery(usersTable);
-      console.log("Users Table initialized or already exists");
 
-      await this.executeQuery(productsTable);
-      console.log("Products Table initialized or already exists");
-
-      console.log("Database schema initialized successfully");
-
-<<<<<<< HEAD
-      await this.executeQuery(orderTable);
-      console.log("Orders table created or already exists");
-=======
-            return result;
-        } catch (error: any) {
-            console.error(`Database query error: ${error.message}`);
-            throw new Error(`Database query failed: ${error.message}`);
-        } finally {
-            client.release();
-        }
-    }
 
     async initializeTables(): Promise<void> {
         try {
@@ -116,23 +85,6 @@
             throw error
         }
     }
-
-    
-    async create<T extends object>(tableName: string, entity: T): Promise<number> {
-        const keys = Object.keys(entity).join(', ');
-        const values = Object.values(entity).map((_, index) => `$${index + 1}`).join(', ');
-
-        const query = `INSERT INTO ${tableName} (${keys}) VALUES (${values}) RETURNING id`;
-        const result = await this.executeQuery(query, Object.values(entity));
-        return result.rows[0].id;
-    }
-
-
-    async readAll<T>(tableName: string): Promise<T[]> {
-        const result = await this.executeQuery(`SELECT * FROM ${tableName}`);
-        return result.rows as T[];
-    }
->>>>>>> 1d316ee7
 
       await this.executeQuery(orderItemsTable);
       console.log("Order_items table created or already exists");
