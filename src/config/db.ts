--- conflicted
+++ resolved
@@ -56,7 +56,6 @@
             await this.executeQuery(productsTable);
             console.log('Products Table initialized or already exists');
 
-<<<<<<< HEAD
             await this.executeQuery(categoriesTable);
             console.log('Products Table initialized or already exists');
 
@@ -76,8 +75,6 @@
             console.log('Products Table initialized or already exists');
 
             await db.executeQuery(`ALTER TABLE users ALTER COLUMN phone TYPE BIGINT`);
-=======
->>>>>>> fb69eefa
 
             console.log('Database schema initialized successfully');
         } catch (error: any) {
