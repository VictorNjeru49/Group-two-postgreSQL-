--- conflicted
+++ resolved
@@ -6,52 +6,25 @@
     phone INT NOT NULL,
     address TEXT NOT NULL,
     created_at TIMESTAMPTZ DEFAULT NOW(),
-<<<<<<< HEAD
-    updated_at TIMESTAMPTZ DEFAULT CURRENT_TIMESTAMP
+    updated_at TIMESTAMP DEFAULT CURRENT_TIMESTAMP
   );
-=======
-    updated_at TIMESTAMP DEFAULT CURRENT_TIMESTAMP
-  )
->>>>>>> 1d316ee7
 `;
 
 export const productsTable = `
   CREATE TABLE IF NOT EXISTS products (
     id SERIAL PRIMARY KEY,
     product_name VARCHAR(100) NOT NULL,
-<<<<<<< HEAD
     description TEXT NOT NULL,
     price DECIMAL(10, 2) NOT NULL,
     stock_quantity INT,
     category_id INT,
     brand_id INT,
     sku VARCHAR(50) UNIQUE,
+    image_url VARCHAR(255),
+    is_active BOOLEAN DEFAULT TRUE,
     created_at TIMESTAMPTZ DEFAULT NOW(),
-    updated_at TIMESTAMPTZ DEFAULT CURRENT_TIMESTAMP,
-    image_url VARCHAR(255),
-    is_active BOOLEAN DEFAULT TRUE
+    updated_at TIMESTAMPTZ DEFAULT CURRENT_TIMESTAMP
   );
-`;
-
-export const orderTable = `
-  CREATE TABLE IF NOT EXISTS orders (
-    id SERIAL PRIMARY KEY,
-    user_id INT NOT NULL REFERENCES users(id) ON DELETE CASCADE,
-    order_date TIMESTAMPTZ DEFAULT NOW(),
-    total_amount NUMERIC(10, 2) NOT NULL
-  );
-=======
-    description TEXT,
-    price DECIMAL(10, 2) NOT NULL,
-    stock_quantity INT NOT NULL,
-    category_id INT,
-    brand_id INT,
-    sku VARCHAR(50) UNIQUE,
-    created_at TIMESTAMP DEFAULT CURRENT_TIMESTAMP,
-    updated_at TIMESTAMP DEFAULT CURRENT_TIMESTAMP,
-    image_url VARCHAR(255),
-    is_active BOOLEAN DEFAULT TRUE
-  )
 `;
 
 export const categoriesTable = `
@@ -60,7 +33,7 @@
     name VARCHAR(100) NOT NULL UNIQUE,
     description TEXT,
     created_at TIMESTAMP DEFAULT CURRENT_TIMESTAMP
-  )
+  );
 `;
 
 export const brandsTable = `
@@ -69,37 +42,29 @@
     name VARCHAR(100) NOT NULL UNIQUE,
     description TEXT,
     created_at TIMESTAMP DEFAULT CURRENT_TIMESTAMP
-  )
+  );
 `;
 
 export const ordersTable = `
   CREATE TABLE IF NOT EXISTS orders (
     id SERIAL PRIMARY KEY,
-    user_id INT REFERENCES users(id),
+    user_id INT NOT NULL REFERENCES users(id) ON DELETE CASCADE,
     order_status VARCHAR(50) DEFAULT 'pending',
     total DECIMAL(10, 2) NOT NULL,
     shipping_address TEXT NOT NULL,
     created_at TIMESTAMPTZ DEFAULT NOW(),
     updated_at TIMESTAMP DEFAULT CURRENT_TIMESTAMP
-  )
->>>>>>> 1d316ee7
+  );
 `;
 
 export const orderItemsTable = `
   CREATE TABLE IF NOT EXISTS order_items (
     id SERIAL PRIMARY KEY,
-<<<<<<< HEAD
     order_id INT NOT NULL REFERENCES orders(id) ON DELETE CASCADE,
     product_id INT NOT NULL REFERENCES products(id) ON DELETE CASCADE,
     quantity INT NOT NULL,
     price NUMERIC(10, 2) NOT NULL
   );
-=======
-    order_id INT REFERENCES orders(id),
-    product_id INT REFERENCES products(id),
-    quantity INT NOT NULL,
-    price DECIMAL(10, 2) NOT NULL
-  )
 `;
 
 export const cartItemsTable = `
@@ -109,7 +74,7 @@
     product_id INT REFERENCES products(id),
     quantity INT NOT NULL DEFAULT 1,
     added_at TIMESTAMP DEFAULT CURRENT_TIMESTAMP
-  )
+  );
 `;
 
 export const paymentsTable = `
@@ -120,6 +85,5 @@
     payment_status VARCHAR(50) DEFAULT 'unpaid',
     transaction_id VARCHAR(100),
     paid_at TIMESTAMP
-  )
->>>>>>> 1d316ee7
+  );
 `;