--- conflicted
+++ resolved
@@ -81,15 +81,14 @@
     const expensiveProducts = await getExpensiveProducts();
     console.log("Expensive Products:", expensiveProducts);
 
-<<<<<<< HEAD
+
         const userId = await insertUser({ fullname: 'John Doe', email: 'john12@example.com', phone: 1234567890, address: '123 Main St' });
         console.log(`Inserted User ID: ${userId}`);
-=======
+
     // JOIN Operations
     const ordersWithUsers = await getOrdersWithUsers();
     console.log("INNER JOIN - Orders with Users:");
     console.table(ordersWithUsers);
->>>>>>> 0a9b92de
 
     const usersWithOrders = await getUsersWithOrders();
     console.log("LEFT JOIN - Users with Orders:");
