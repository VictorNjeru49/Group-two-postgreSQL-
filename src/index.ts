<<<<<<< HEAD
import {
  insertUser,
  getAllUsers,
  updateUser,
  deleteUser,
  insertProduct,
  getAllProducts,
  updateProduct,
  deleteProduct
} from './example/wednesday';

import {
  getOrderDetails,
  getSalesByCategory,
  getSalesRollup,
  getSalesCube
} from './example/tuesday';

import { initializeTables } from './config/db';

async function main() {
  try {
    await initializeTables();

    // -- User Operations --
    const userId = await insertUser({
      fullname: 'John Doe',
      email: 'john4@example.com',
      phone: 1234567890,
      address: '123 Main St'
    });
    console.log(`Inserted User ID: ${userId}`);

    const users = await getAllUsers();
    console.log("All Users:", users);

    await updateUser(userId!, { phone: 3987654321 });
    await deleteUser(userId!);

    // -- Product Operations --
    const productId = await insertProduct({
      product_name: 'Sample Product',
      description: 'This is a sample product',
      price: 19.99,
      stock_quantity: 100,
      category_id: 1,
      brand_id: 1,
      sku: 'SKU123',
      image_url: 'http://example.com/image.jpg',
      is_active: true
    });
    console.log(`Inserted Product ID: ${productId}`);

    const products = await getAllProducts();
    console.log("All Products:", products);

    await updateProduct(productId!, { price: 17.99 });
    await deleteProduct(productId!);

    // -- Analytics (Tuesday) --
    const orderDetails = await getOrderDetails();
    console.log("Order Details:", orderDetails);
=======
import {insertUser,updateUser,deleteUser,insertProduct, getAllProducts,updateProduct,deleteProduct, getExpensiveProducts, getAllusers, getusersAndProducts, getusersWithMostProducts} from './example/wednesday';
import db from './config/db';

async function main() {
    try {
        
        await db.initializeTables()

        // User Operations

        const userId = await insertUser({ fullname: 'John Doe', email: 'john1@example.com', phone: 1234567890, address: '123 Main St' });
        console.log(`Inserted User ID: ${userId}`);

        const users = await getAllusers();
        console.table(users);

        await updateUser(1, { phone: 39654321 });

        await deleteUser(14);
>>>>>>> fb69eefa

    const salesByCategory = await getSalesByCategory();
    console.log("Sales by Category:", salesByCategory);

<<<<<<< HEAD
    const salesRollup = await getSalesRollup();
    console.log("Sales Rollup:", salesRollup);
=======
        const products = await getAllProducts();
        console.table(products);
>>>>>>> fb69eefa

    const salesCube = await getSalesCube();
    console.log("Sales Cube:", salesCube);

<<<<<<< HEAD
  } catch (error) {
    console.error('Error in main function:', error);
  }
=======
        await deleteProduct(productId!);

        // Set Operations
        const usersAndProducts = await getusersAndProducts();
        console.log('Users and Products:', usersAndProducts);

        // Subqueries
        const usersWithMostProducts = await getusersWithMostProducts();
        console.log('Users with More than 5 Products:', usersWithMostProducts);

        // Common Table Expressions (CTEs)
        const expensiveProducts = await getExpensiveProducts();
        console.log('Expensive Products:', expensiveProducts);
    } catch (error) {
        console.error('Error in main function:', error);
    }
>>>>>>> fb69eefa
}

main().catch(console.error);<|MERGE_RESOLUTION|>--- conflicted
+++ resolved
@@ -1,15 +1,3 @@
-<<<<<<< HEAD
-import {
-  insertUser,
-  getAllUsers,
-  updateUser,
-  deleteUser,
-  insertProduct,
-  getAllProducts,
-  updateProduct,
-  deleteProduct
-} from './example/wednesday';
-
 import {
   getOrderDetails,
   getSalesByCategory,
@@ -17,26 +5,26 @@
   getSalesCube
 } from './example/tuesday';
 
-import { initializeTables } from './config/db';
+
+import {insertUser,updateUser,deleteUser,insertProduct, getAllProducts,updateProduct,deleteProduct, getExpensiveProducts, getAllusers, getusersAndProducts, getusersWithMostProducts} from './example/wednesday';
+import db from './config/db';
 
 async function main() {
-  try {
-    await initializeTables();
+    try {
+        
+        await db.initializeTables()
 
-    // -- User Operations --
-    const userId = await insertUser({
-      fullname: 'John Doe',
-      email: 'john4@example.com',
-      phone: 1234567890,
-      address: '123 Main St'
-    });
-    console.log(`Inserted User ID: ${userId}`);
+        // User Operations
 
-    const users = await getAllUsers();
-    console.log("All Users:", users);
+        const userId = await insertUser({ fullname: 'John Doe', email: 'john1@example.com', phone: 1234567890, address: '123 Main St' });
+        console.log(`Inserted User ID: ${userId}`);
 
-    await updateUser(userId!, { phone: 3987654321 });
-    await deleteUser(userId!);
+        const users = await getAllusers();
+        console.table(users);
+
+        await updateUser(1, { phone: 39654321 });
+
+        await deleteUser(14);
 
     // -- Product Operations --
     const productId = await insertProduct({
@@ -61,47 +49,16 @@
     // -- Analytics (Tuesday) --
     const orderDetails = await getOrderDetails();
     console.log("Order Details:", orderDetails);
-=======
-import {insertUser,updateUser,deleteUser,insertProduct, getAllProducts,updateProduct,deleteProduct, getExpensiveProducts, getAllusers, getusersAndProducts, getusersWithMostProducts} from './example/wednesday';
-import db from './config/db';
-
-async function main() {
-    try {
-        
-        await db.initializeTables()
-
-        // User Operations
-
-        const userId = await insertUser({ fullname: 'John Doe', email: 'john1@example.com', phone: 1234567890, address: '123 Main St' });
-        console.log(`Inserted User ID: ${userId}`);
-
-        const users = await getAllusers();
-        console.table(users);
-
-        await updateUser(1, { phone: 39654321 });
-
-        await deleteUser(14);
->>>>>>> fb69eefa
 
     const salesByCategory = await getSalesByCategory();
     console.log("Sales by Category:", salesByCategory);
 
-<<<<<<< HEAD
     const salesRollup = await getSalesRollup();
     console.log("Sales Rollup:", salesRollup);
-=======
-        const products = await getAllProducts();
-        console.table(products);
->>>>>>> fb69eefa
 
     const salesCube = await getSalesCube();
     console.log("Sales Cube:", salesCube);
 
-<<<<<<< HEAD
-  } catch (error) {
-    console.error('Error in main function:', error);
-  }
-=======
         await deleteProduct(productId!);
 
         // Set Operations
@@ -118,7 +75,5 @@
     } catch (error) {
         console.error('Error in main function:', error);
     }
->>>>>>> fb69eefa
-}
-
+  }
 main().catch(console.error);